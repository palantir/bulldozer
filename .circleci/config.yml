--- conflicted
+++ resolved
@@ -115,8 +115,6 @@
       - *store-artifacts
 
   publish-snapshot:
-<<<<<<< HEAD
-=======
     <<: *darwin-linux-no-cgo
     steps:
       - checkout
@@ -124,17 +122,7 @@
       - *install-docker-client
       - attach_workspace:
           at: /go/src/github.com/palantir/bulldozer
-      - *build-docker-image
-      - run: ./scripts/publish_docker.sh
-
-  publish-release:
->>>>>>> 0a82ee03
-    <<: *darwin-linux-no-cgo
-    steps:
-      - checkout
-      - *setup-docker
-      - attach_workspace:
-          at: /go/src/github.com/palantir/bulldozer
+      - run: ./godelw dist
       - *build-docker-image
       - run: ./scripts/publish_docker.sh
 
@@ -181,8 +169,4 @@
             tags:
               only: /^[0-9]+(\.[0-9]+)+(-rc[0-9]+)?(-alpha[0-9]+)?$/
             branches:
-<<<<<<< HEAD
-              ignore: /.*/
-=======
-              ignore: /.*/
->>>>>>> 0a82ee03
+              ignore: /.*/